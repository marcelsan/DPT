--- conflicted
+++ resolved
@@ -5,25 +5,15 @@
 >Towards Robust Monocular Depth Estimation: Mixing Datasets for Zero-shot Cross-dataset Transfer  
 René Ranftl, Katrin Lasinger, David Hafner, Konrad Schindler, Vladlen Koltun
 
-<<<<<<< HEAD
-MiDaS v2.1 was trained on 10 datasets (ReDWeb, DIML, Movies, MegaDepth, WSVD, TartanAir, ApolloScape, BlendedMVS, IRS) with
-multi-objective optimization enabled . 
-=======
 MiDaS v2.1 was trained on 10 datasets (ReDWeb, DIML, Movies, MegaDepth, WSVD, TartanAir, HRWSI, ApolloScape, BlendedMVS, IRS) with
 multi-objective optimization enabled. 
->>>>>>> 7fb1f6f0
 The original model that was trained on 5 datasets  (`MIX 5` in the paper) can be found [here](https://github.com/intel-isl/MiDaS/releases/tag/v2)
 
 
 ### Changelog 
 * [Nov 2020] Released MiDaS v2.1:
-<<<<<<< HEAD
-	- New model that was trained on 10 datasets and is on average about [10% more accurate](#Accuracy)
-	- New light-weight model that achieves [real-time performance](https://github.com/intel-isl/MiDaS/tree/master/mobile) on mobile platforms
-=======
 	- New model that was trained on 10 datasets and is on average about [10% more accurate](#Accuracy) than [MiDaS v2.0](https://github.com/intel-isl/MiDaS/releases/tag/v2)
 	- New light-weight model that achieves [real-time performance](https://github.com/intel-isl/MiDaS/tree/master/mobile) on mobile platforms.
->>>>>>> 7fb1f6f0
 	- Sample applications for [iOS](https://github.com/intel-isl/MiDaS/tree/master/mobile/ios) and [Android](https://github.com/intel-isl/MiDaS/tree/master/mobile/android)
 	- [ROS package](https://github.com/intel-isl/MiDaS/tree/master/ros) for easy deployment on robots
 * [Jul 2020] Added TensorFlow and ONNX code. Added [online demo](http://35.202.76.57/).
